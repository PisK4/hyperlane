//! An Indexer provides a common interface for bubbling up chain-specific
//! event-data to another entity (e.g. a `ContractSync`). For example, the only
//! way to retrieve data such as the chain's latest block number or a list of
//! checkpoints/messages emitted within a certain block range by calling out to
//! a chain-specific library and provider (e.g. ethers::provider). A
//! chain-specific mailbox or inbox should implement one or both of the Indexer
//! traits (CommonIndexer or MailboxIndexer) to provide an common interface which
//! other entities can retrieve this chain-specific info.

use std::fmt::Debug;

use async_trait::async_trait;
use auto_impl::auto_impl;
use ethers::types::H256;
use eyre::Result;

use crate::{AbacusMessage, InterchainGasPaymentWithMeta, LogMeta};

/// Interface for an indexer.
#[async_trait]
#[auto_impl(Box, Arc)]
pub trait Indexer: Send + Sync + Debug {
    /// Get the chain's latest block number that has reached finality
    async fn get_finalized_block_number(&self) -> Result<u32>;
}

/// Interface for Mailbox contract indexer. Interface for allowing other
/// entities to retrieve chain-specific data from an mailbox.
#[async_trait]
#[auto_impl(Box, Arc)]
<<<<<<< HEAD
pub trait MailboxIndexer: Indexer {
=======
pub trait OutboxIndexer: Indexer {
>>>>>>> 4e760958
    /// Fetch list of messages between blocks `from` and `to`.
    async fn fetch_sorted_messages(
        &self,
        from: u32,
        to: u32,
    ) -> Result<Vec<(AbacusMessage, LogMeta)>>;
}

/// Interface for Inbox contract indexer. Interface for allowing other entities
/// to retrieve chain-specific data from an inbox.
#[async_trait]
#[auto_impl(Box, Arc)]
pub trait InboxIndexer: Indexer {
    /// Fetch a list of processed message hashes between blocks `from` and `to`.
    async fn fetch_processed_messages(&self, from: u32, to: u32) -> Result<Vec<(H256, LogMeta)>>;
}

/// Interface for InterchainGasPaymaster contract indexer.
#[async_trait]
#[auto_impl(Box, Arc)]
pub trait InterchainGasPaymasterIndexer: Indexer {
    /// Fetch list of gas payments between `from_block` and `to_block`,
    /// inclusive
    async fn fetch_gas_payments(
        &self,
        from_block: u32,
        to_block: u32,
    ) -> Result<Vec<InterchainGasPaymentWithMeta>>;
}<|MERGE_RESOLUTION|>--- conflicted
+++ resolved
@@ -4,8 +4,8 @@
 //! checkpoints/messages emitted within a certain block range by calling out to
 //! a chain-specific library and provider (e.g. ethers::provider). A
 //! chain-specific mailbox or inbox should implement one or both of the Indexer
-//! traits (CommonIndexer or MailboxIndexer) to provide an common interface which
-//! other entities can retrieve this chain-specific info.
+//! traits (CommonIndexer or MailboxIndexer) to provide an common interface
+//! which other entities can retrieve this chain-specific info.
 
 use std::fmt::Debug;
 
@@ -28,26 +28,17 @@
 /// entities to retrieve chain-specific data from an mailbox.
 #[async_trait]
 #[auto_impl(Box, Arc)]
-<<<<<<< HEAD
 pub trait MailboxIndexer: Indexer {
-=======
-pub trait OutboxIndexer: Indexer {
->>>>>>> 4e760958
-    /// Fetch list of messages between blocks `from` and `to`.
+    /// Fetch list of outbound messages between blocks `from` and `to`, sorted
+    /// by nonce.
     async fn fetch_sorted_messages(
         &self,
         from: u32,
         to: u32,
     ) -> Result<Vec<(AbacusMessage, LogMeta)>>;
-}
 
-/// Interface for Inbox contract indexer. Interface for allowing other entities
-/// to retrieve chain-specific data from an inbox.
-#[async_trait]
-#[auto_impl(Box, Arc)]
-pub trait InboxIndexer: Indexer {
-    /// Fetch a list of processed message hashes between blocks `from` and `to`.
-    async fn fetch_processed_messages(&self, from: u32, to: u32) -> Result<Vec<(H256, LogMeta)>>;
+    /// Fetch a list of delivered message IDs between blocks `from` and `to`.
+    async fn fetch_delivered_messages(&self, from: u32, to: u32) -> Result<Vec<(H256, LogMeta)>>;
 }
 
 /// Interface for InterchainGasPaymaster contract indexer.
